# emacs: -*- mode: python; py-indent-offset: 4; indent-tabs-mode: nil -*-
# vi: set ft=python sts=4 ts=4 sw=4 et:

from __future__ import annotations
from typing import TYPE_CHECKING

import niworkflows.interfaces.report_base as nrc
from nipype.interfaces.base import File, traits, InputMultiPath
from nipype.interfaces.mixins import reporting

"""
ReportCapable concrete classes for generating reports as side-effects
"""

if TYPE_CHECKING:
    from nipype.interfaces.base.support import Bunch


class _IRegInputSpecRPT(nrc._SVGReportCapableInputSpec):

    bg_nii = File(exists=True,
                  usedefault=False,
                  resolve=True,
                  desc='Background NIFTI for SVG',
                  mandatory=True)

    fg_nii = File(exists=True,
                  usedefault=False,
                  resolve=True,
                  desc='Foreground NIFTI for SVG',
                  mandatory=True)

    contours = File(exists=True,
                    usedefault=False,
                    resolve=True,
                    desc='Contours to include in image',
                    mandatory=True)


class _IRegOutputSpecRPT(reporting.ReportCapableOutputSpec):
    pass


class IRegRPT(nrc.RegistrationRC):
    """Implementation of Identity operation on RegistrationRC

    This class performs no operations and generates a report
    as a side-effect. It is primarily used to generate registration
    reports on already registered data.

    """

    input_spec = _IRegInputSpecRPT
    output_spec = _IRegOutputSpecRPT

    def _post_run_hook(self, runtime: Bunch) -> Bunch:
        """Side-effect function of IRegRPT.

        Generate transition report as a side-effect. No operations
        are performed on the data (identity)

        Args:
            runtime: Nipype runtime object

        Returns:
            runtime: Resultant runtime object propogated through ReportCapable
            interfaces

        """

        self._fixed_image = self.inputs.bg_nii
        self._moving_image = self.inputs.fg_nii

        return super(IRegRPT, self)._post_run_hook(runtime)

<<<<<<< HEAD
    def _run_interface(self, runtime: Bunch) -> Bunch:
        """Main function of IRegRPT, does nothing.

        Implements identity operation. IRegRPT expects
        fully registered inputs, so no operations are performed.

        Args:
            runtime: Nipype runtime object

        Returns:
            runtime: Resultant runtime object (unchanged)

        """
=======
    def _run_interface(self, runtime):
        return runtime


class _ISegInputSpecRPT(nrc._SVGReportCapableInputSpec):
    '''
    Input specification for ISegRPT, implements:

    anat_file: Input anatomical image
    seg_files: Input segmentation image(s) - can be a list or a single file
    mask_file: Input ROI mask

    Bases _SVGReportCapableInputSpec which implements:

    out_report: Filename trait
    compress_report: ["auto", true, false]

    '''
    anat_file = File(exists=True,
                     usedefault=False,
                     resolve=True,
                     desc='Anatomical image of SVG',
                     mandatory=True)

    seg_files = InputMultiPath(
                    File(exists=True,
                         usedefault=False,
                         resolve=True),
                    desc='Segmentation image of SVG',
                    mandatory=True)

    mask_file = File(exists=True,
                     resolve=True,
                     desc='ROI Mask for mosaic')
                     
    masked = traits.Bool(False,
                     usedefault=True,
                     desc='Flag to indicate whether'
                     ' image is already masked')


class _ISegOutputSpecRPT(reporting.ReportCapableOutputSpec):
    pass


class ISegRPT(nrc.SegmentationRC):
    '''
    Class to generate registration images from pre-existing
    NIFTI files. 

    Effectively acts as an Identity node with report
    generation as a side-effect.
    '''

    # Use our declared IO specs
    input_spec = _ISegInputSpecRPT
    output_spec = _ISegOutputSpecRPT

    def _post_run_hook(self, runtime):
        '''
        Do nothing but propogate properties
        to (first) parent class of ISegRPT
        that is nrc.SegmentationRC
        '''

        # Set variables for `nrc.SegmentationRC`
        self._anat_file = self.inputs.anat_file
        self._seg_files = self.inputs.seg_files
        self._mask_file = self.inputs.mask_file or None
        self._masked = self.inputs.masked

        # Propogate to superclass
        return super(ISegRPT, self)._post_run_hook(runtime)

    def _run_interface(self, runtime):
>>>>>>> fcbed862
        return runtime<|MERGE_RESOLUTION|>--- conflicted
+++ resolved
@@ -73,7 +73,6 @@
 
         return super(IRegRPT, self)._post_run_hook(runtime)
 
-<<<<<<< HEAD
     def _run_interface(self, runtime: Bunch) -> Bunch:
         """Main function of IRegRPT, does nothing.
 
@@ -87,8 +86,6 @@
             runtime: Resultant runtime object (unchanged)
 
         """
-=======
-    def _run_interface(self, runtime):
         return runtime
 
 
@@ -163,5 +160,4 @@
         return super(ISegRPT, self)._post_run_hook(runtime)
 
     def _run_interface(self, runtime):
->>>>>>> fcbed862
         return runtime